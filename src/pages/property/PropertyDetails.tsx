--- conflicted
+++ resolved
@@ -9,11 +9,8 @@
   X,
   Maximize2,
   Minimize2,
-<<<<<<< HEAD
   FileText
-=======
   MessageCircle,
->>>>>>> 361dcb1e
 } from 'lucide-react';
 import { useNavigate, useLocation, useParams } from 'react-router-dom';
 import SinglePropertyMap from '../../components/map/SinglePropertyMap';
@@ -21,11 +18,8 @@
 import { PropertyDetail } from '../../types/property';
 import { formatPrice, formatDate } from '../../lib/formatters';
 import { toast } from 'react-hot-toast';
-<<<<<<< HEAD
 import { useAuth } from '../../context/AuthContext';
-=======
 import ChatService from '../../services/ChatService';
->>>>>>> 361dcb1e
 
 interface PropertyDetailsProps {
   property?: {
@@ -63,15 +57,12 @@
   const [isSaved, setIsSaved] = useState(false);
   const [savingProperty, setSavingProperty] = useState(false);
   const [userDashboard, setUserDashboard] = useState<any>(null);
-<<<<<<< HEAD
   const [isOfferModalOpen, setIsOfferModalOpen] = useState(false);
   const [offerAmount, setOfferAmount] = useState('');
   const [displayOfferAmount, setDisplayOfferAmount] = useState('');
   const [offerError, setOfferError] = useState<string | null>(null);
   const [hasActiveNegotiation, setHasActiveNegotiation] = useState(false);
-=======
   const [initiatingChat, setInitiatingChat] = useState(false);
->>>>>>> 361dcb1e
 
   useEffect(() => {
     // If property is provided via props, use that
@@ -628,9 +619,8 @@
           {/* Right Column - Actions */}
           <div className="space-y-4">
             <div className="bg-white p-6 rounded-lg border sticky top-24">
-<<<<<<< HEAD
               <div className="space-y-3">
-                <button className="w-full border border-emerald-600 text-emerald-600 px-4 py-3 rounded-lg hover:bg-emerald-50 transition-colors flex items-center justify-center gap-2">
+                <button className="w-full border border-emerald-600 text-emerald-600 px-4 py-3 rounded-lg hover:bg-emerald-50 transition-colors flex items-center justify-center gap-2 mb-3">
                   <Calendar className="h-5 w-5" />
                   Request Viewing
                 </button>
@@ -656,11 +646,6 @@
                   {hasActiveNegotiation ? 'Offer Submitted' : 'Make an Offer'}
                 </button>
               </div>
-=======
-              <button className="w-full bg-emerald-600 text-white px-4 py-3 rounded-lg hover:bg-emerald-700 transition-colors flex items-center justify-center gap-2 mb-3">
-                <Calendar className="h-5 w-5" />
-                Request Viewing
-              </button>
               
               <button 
                 onClick={handleChatAboutProperty}
@@ -679,7 +664,6 @@
                   </>
                 )}
               </button>
->>>>>>> 361dcb1e
 
               {/* Additional Property Info */}
               <div className="mt-6 pt-6 border-t">
