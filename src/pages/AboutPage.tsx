import React from 'react';
import Navigation from '../components/layout/Navigation';
import { Building2, Users2, Trophy, Target } from 'lucide-react';
import PersistentChat from '../components/chat/PersistentChat';
import Footer from '../components/layout/Footer';
<<<<<<< HEAD
import PageTitle from '../components/PageTitle';
=======
import { useMenu } from '../context/MenuContext';
>>>>>>> 2d35222b

const AboutPage = () => {
  const { isMenuOpen } = useMenu();
  const stats = [
    { number: '-K+', label: 'Properties Listed' },
    { number: '-K+', label: 'Active Users' },
    { number: '-%', label: 'Customer Satisfaction' },
    { number: '24/7', label: 'AI Support' },
  ];

  const values = [
    {
      icon: <Building2 className="h-8 w-8 text-emerald-600" />,
      title: 'Innovation in Property',
      description: 'Revolutionising real estate through cutting-edge AI technology and user-centric design.'
    },
    {
      icon: <Users2 className="h-8 w-8 text-emerald-600" />,
      title: 'Community First',
      description: 'Building a transparent and efficient property marketplace that serves both buyers and sellers.'
    },
    {
      icon: <Trophy className="h-8 w-8 text-emerald-600" />,
      title: 'Excellence',
      description: 'Committed to providing the highest quality service and most accurate property insights.'
    },
    {
      icon: <Target className="h-8 w-8 text-emerald-600" />,
      title: 'User Focus',
      description: 'Every feature is designed with our users\' needs in mind, ensuring a seamless experience.'
    }
  ];

  const teamMembers = [
    {
      name: "Alex Bull",
      role: "Co-Founder",
      image: "/teamphotos/alex.jpeg"
    },
    {
      name: "Nell Norman",
      role: "Co-Founder",
      image: "/teamphotos/nell.jpeg"
    },
    {
      name: "William Holy-Hasted",
      role: "Co-Founder",
      image: "/teamphotos/will.jpeg"
    },
    {
      name: "Olatunji Amosu",
      role: "Co-Founder",
      image: "/teamphotos/ola.jpeg"
    },
    {
      name: "Rob Lovegrove",
      role: "Co-Founder",
      image: "/teamphotos/rob.jpeg"
    }
  ];

  return (
    <>
      <PageTitle title="About Us" />
      <div className="min-h-screen flex flex-col">
        <Navigation />

        <main className="flex-grow bg-white">
          {/* Hero Section */}
          <div className="py-16">
            <div className="max-w-7xl mx-auto px-4">
              <h1 className="text-4xl font-bold text-center mb-6">
                About MaiSON
              </h1>
              <p className="text-xl text-gray-600 text-center max-w-3xl mx-auto">
                We&apos;re transforming the property market through artificial intelligence,
                making buying and selling homes simpler, faster, and more transparent.
              </p>
            </div>
          </div>

          {/* Stats Section */}
          <div className="bg-gray-50 py-16">
            <div className="max-w-7xl mx-auto px-4">
              <div className="grid grid-cols-2 md:grid-cols-4 gap-8">
                {stats.map((stat, index) => (
                  <div key={index} className="text-center">
                    <div className="text-4xl font-bold text-emerald-600 mb-2">
                      {stat.number}
                    </div>
                    <div className="text-gray-600">{stat.label}</div>
                  </div>
                ))}
              </div>
            </div>
          </div>

          {/* Values Section */}
          <div className="py-16">
            <div className="max-w-7xl mx-auto px-4">
              <h2 className="text-3xl font-bold text-center mb-12">Our Values</h2>
              <div className="grid grid-cols-1 md:grid-cols-2 lg:grid-cols-4 gap-8">
                {values.map((value, index) => (
                  <div key={index} className="text-center">
                    <div className="flex justify-center mb-4">
                      {value.icon}
                    </div>
                    <h3 className="text-xl font-semibold mb-2">{value.title}</h3>
                    <p className="text-gray-600">{value.description}</p>
                  </div>
                ))}
              </div>
            </div>
          </div>

          {/* Team Section - Updated Grid */}
          <section className="py-16 bg-white">
            <div className="max-w-7xl mx-auto px-4">
              <h2 className="text-3xl font-bold text-center mb-12">Meet Our Team</h2>
              <div className="grid grid-cols-1 md:grid-cols-3 gap-8">
                {teamMembers.slice(0, 3).map((member) => (
                  <div 
                    key={member.name}
                    className="bg-white p-6 rounded-lg shadow-sm border hover:shadow-md transition-shadow"
                  >
                    {member.name === "Alex Bull" || member.name === "Nell Norman" || member.name === "William Holy-Hasted"? (
                      <img 
                        src={member.image} 
                        alt={member.name}
                        className="w-32 h-32 mx-auto rounded-full object-cover mb-4"
                      />
                    ) : (
                      <div className="w-32 h-32 mx-auto rounded-full bg-gray-200 mb-4" />
                    )}
                    <h3 className="text-xl font-semibold text-center">{member.name}</h3>
                    <p className="text-gray-600 text-center">{member.role}</p>
                  </div>
                ))}
              </div>
              <div className="mt-8 grid grid-cols-1 md:grid-cols-2 gap-8 md:px-[16.666%]">
                {teamMembers.slice(3).map((member) => (
                  <div 
                    key={member.name}
                    className="bg-white p-6 rounded-lg shadow-sm border hover:shadow-md transition-shadow"
                  >
                    {member.name === "Olatunji Amosu" || member.name === "Rob Lovegrove" ? (
                      <img 
                        src={member.image} 
                        alt={member.name}
                        className="w-32 h-32 mx-auto rounded-full object-cover mb-4"
                      />
                    ) : (
                      <div className="w-32 h-32 mx-auto rounded-full bg-gray-200 mb-4" />
                    )}
                    <h3 className="text-xl font-semibold text-center">{member.name}</h3>
                    <p className="text-gray-600 text-center">{member.role}</p>
                  </div>
                ))}
              </div>
            </div>
          </section>

          {/* Mission Section */}
          <div className="bg-gray-50 py-16">
            <div className="max-w-7xl mx-auto px-4 text-center">
              <h2 className="text-3xl font-bold mb-6">Our Mission</h2>
              <p className="text-xl text-gray-600 max-w-3xl mx-auto">
                To make property transactions intelligent, efficient, and accessible to everyone
                through innovative technology and exceptional service.
              </p>
            </div>
          </div>
        </main>

<<<<<<< HEAD
        <PersistentChat />
        <Footer />
      </div>
    </>
=======
      {!isMenuOpen && <PersistentChat />}
      <Footer />
    </div>
>>>>>>> 2d35222b
  );
};

export default AboutPage; <|MERGE_RESOLUTION|>--- conflicted
+++ resolved
@@ -3,11 +3,8 @@
 import { Building2, Users2, Trophy, Target } from 'lucide-react';
 import PersistentChat from '../components/chat/PersistentChat';
 import Footer from '../components/layout/Footer';
-<<<<<<< HEAD
 import PageTitle from '../components/PageTitle';
-=======
 import { useMenu } from '../context/MenuContext';
->>>>>>> 2d35222b
 
 const AboutPage = () => {
   const { isMenuOpen } = useMenu();
@@ -182,16 +179,10 @@
           </div>
         </main>
 
-<<<<<<< HEAD
-        <PersistentChat />
+        {!isMenuOpen && <PersistentChat />}
         <Footer />
       </div>
     </>
-=======
-      {!isMenuOpen && <PersistentChat />}
-      <Footer />
-    </div>
->>>>>>> 2d35222b
   );
 };
 
