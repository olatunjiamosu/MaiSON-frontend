import React, { useState, useEffect, useRef } from 'react';
import {
  Home,
  FileText,
  Calendar,
  Heart,
  ClipboardList,
  MessageCircle,
  LogOut,
  Menu,
  List,
  X,
  SwitchCamera,
} from 'lucide-react';
import { useNavigate, Routes, Route, useLocation } from 'react-router-dom';
import PersistentChat from '../../components/chat/PersistentChat';
import ChatService from '../../services/ChatService';
import { formatDistanceToNow } from 'date-fns';
import { useChat } from '../../context/ChatContext';
import { API_CONFIG } from '../../config/api';
import ReactMarkdown from 'react-markdown';
import PreviousChats from '../../components/chat/PreviousChats';
import { useAuth } from '../../context/AuthContext';
import { toast } from 'react-hot-toast';

// Import Sections
import ListingsSection from './buyer-sections/ListingsSection';
import SavedPropertiesSection from './buyer-sections/SavedPropertiesSection';
import ViewingsSection from './buyer-sections/ViewingsSection';
import ApplicationsSection from './buyer-sections/ApplicationsSection';
import PropertyChats from './buyer-sections/PropertyChats';
import DocumentsSection from './buyer-sections/DocumentsSection';

// Add this interface near the top
interface ChatHistory {
  id: string;
  question: string;
  timestamp: string;
  isActive?: boolean;
  conversation_id?: number;
}

// Add a new interface for chat messages
interface ChatMessageDisplay {
  id: string;
  role: 'user' | 'assistant';
  content: string;
  timestamp?: string;
}

const BuyerDashboard: React.FC = () => {
  const location = useLocation();
  const navigate = useNavigate();
  const [activeSection, setActiveSection] = useState<string>('listings');
  const [sidebarOpen, setSidebarOpen] = useState(false);
  
  // Get chat history from context
  const { chatHistory, isLoadingChats, addConversation, refreshChatHistory } = useChat();
  
  // Get auth context
  const auth = useAuth();
  const { user, userRole } = auth;

  // User data from auth context
  const userData = {
    name: user?.email?.split('@')[0] || 'User',
    email: user?.email || '',
  };

  // Add state for selected chat
  const [selectedChat, setSelectedChat] = useState<ChatHistory | null>(null);
  const [selectedChatMessages, setSelectedChatMessages] = useState<ChatMessageDisplay[]>([]);
  const [isLoadingChatMessages, setIsLoadingChatMessages] = useState(false);

  // Add state for the new message input in the modal
  const [modalInputMessage, setModalInputMessage] = useState('');

  // Add a ref for the chat messages container
  const chatMessagesRef = useRef<HTMLDivElement>(null);

  // Add state for sending message loading
  const [isSendingMessage, setIsSendingMessage] = useState(false);

  // Update active section based on location
  useEffect(() => {
    if (location.pathname.includes('/applications')) {
      setActiveSection('applications');
    } else if (location.pathname.includes('/saved')) {
      setActiveSection('saved');
    } else if (location.pathname.includes('/viewings')) {
      setActiveSection('viewings');
    } else if (location.pathname.includes('/property-chats') || location.pathname.includes('/messages')) {
      setActiveSection('messages');
      // Clear selected chat when navigating to property chats
      setSelectedChat(null);
    } else if (location.pathname === '/buyer-dashboard') {
      setActiveSection('listings');
    }
  }, [location.pathname]);

  // Fetch chat messages when a chat is selected
  useEffect(() => {
    if (selectedChat && selectedChat.conversation_id) {
      // Store the selected chat in localStorage
      localStorage.setItem('selected_chat', JSON.stringify(selectedChat));
      
      const fetchChatMessages = async () => {
        setIsLoadingChatMessages(true);
        try {
          // First check if we have messages in localStorage
          const storedMessages = localStorage.getItem(`chat_messages_${selectedChat.conversation_id}`);
          
          if (storedMessages) {
            try {
              const parsedMessages = JSON.parse(storedMessages);
              setSelectedChatMessages(parsedMessages);
              setIsLoadingChatMessages(false);
              
              // Scroll to the bottom when messages are loaded
              if (chatMessagesRef.current) {
                chatMessagesRef.current.scrollTop = chatMessagesRef.current.scrollHeight;
              }
              
              // Optionally, still fetch from API in the background to ensure we have the latest
              fetchFromApi();
              return;
            } catch (e) {
              console.error('Failed to parse stored chat messages:', e);
              // Continue to API fetch if parsing fails
            }
          }
          
          // If no stored messages or parsing failed, fetch from API
          fetchFromApi();
          
        } catch (error) {
          console.error('Failed to fetch chat messages:', error);
          // Fallback display logic remains the same
          setSelectedChatMessages([
            {
              id: '1',
              role: 'user',
              content: selectedChat.question,
              timestamp: selectedChat.timestamp
            },
            {
              id: '2',
              role: 'assistant',
              content: 'Sorry, I couldn\'t retrieve the full conversation history. Please try again later.',
              timestamp: 'Just now'
            }
          ]);
          setIsLoadingChatMessages(false);
        }
      };
      
      // Helper function to fetch from API
      const fetchFromApi = async () => {
        try {
          // Using non-null assertion since we've already checked that conversation_id exists
          const messages = await ChatService.getChatHistory(selectedChat.conversation_id!, false);
          setSelectedChatMessages(messages);
          
          // Store the fetched messages in localStorage
          localStorage.setItem(`chat_messages_${selectedChat.conversation_id}`, JSON.stringify(messages));
        } catch (error) {
          console.error('API fetch failed:', error);
          // If API fetch fails but we already have messages from localStorage, keep those
          // If not, the fallback in the outer catch will apply
        } finally {
          setIsLoadingChatMessages(false);
          // Scroll to the bottom when messages are loaded
          if (chatMessagesRef.current) {
            chatMessagesRef.current.scrollTop = chatMessagesRef.current.scrollHeight;
          }
        }
      };

      fetchChatMessages();
    } else if (selectedChat) {
      // Clear stored selected chat if it doesn't have a conversation_id
      localStorage.removeItem('selected_chat');
    }
  }, [selectedChat]);

  // Add a useEffect to scroll to the bottom when messages change
  useEffect(() => {
    if (chatMessagesRef.current) {
      chatMessagesRef.current.scrollTop = chatMessagesRef.current.scrollHeight;
    }
  }, [selectedChatMessages]);

  // Load selected chat from localStorage on mount
  useEffect(() => {
    // Try to load the selected chat
    const storedSelectedChat = localStorage.getItem('selected_chat');
    if (storedSelectedChat && !selectedChat) {
      try {
        const parsedChat = JSON.parse(storedSelectedChat);
        setSelectedChat(parsedChat);
      } catch (e) {
        console.error('Failed to parse stored selected chat:', e);
      }
    }
  }, []);

  // Add function to handle dashboard switch
  const handleSwitchDashboard = () => {
    navigate('/select-dashboard');
    toast.success('Switching dashboards');
  };

  // Update the logout function
  const handleLogout = () => {
    const confirmLogout = window.confirm('Are you sure you want to log out?');
    if (confirmLogout) {
      // Clear all chat-related data from localStorage
      localStorage.removeItem('chat_session_id');
      localStorage.removeItem('chat_history');
      localStorage.removeItem('selected_chat');
      
      // Clear all conversation messages
      const keys = Object.keys(localStorage);
      keys.forEach(key => {
        if (key.startsWith('chat_messages_')) {
          localStorage.removeItem(key);
        }
      });
      
      // Clear auth token and redirect
      localStorage.removeItem('token');
      
      // Use the auth context's logout method if it exists
      if (auth && auth.logout) {
        auth.logout()
          .then(() => {
            navigate('/login');
          })
          .catch((error: Error) => {
            console.error("Logout error:", error);
            navigate('/login'); // Navigate anyway
          });
      } else {
        navigate('/login');
      }
    }
  };

  const handleLogoClick = () => {
    // Clear authentication
    localStorage.removeItem('token');
    // Navigate to landing page
    navigate('/');
  };

  // Add console.log to debug
  console.log('Rendering BuyerDashboard');

  // Compute if we're in the messages section to hide the persistent chat
  const isMessagesSection = activeSection === 'messages' || 
                           location.pathname.includes('/property-chats') || 
                           location.pathname.includes('/messages');

  // Add a function to handle sending a message in the modal
  const handleSendModalMessage = async () => {
    if (!modalInputMessage.trim()) return;

    setIsSendingMessage(true);
    
    // Create a temporary message to display immediately
    const tempMessage: ChatMessageDisplay = {
      id: Date.now().toString(),
      role: 'user',
      content: modalInputMessage,
      timestamp: new Date().toISOString()
    };

    setSelectedChatMessages(prev => [...prev, tempMessage]);
    setModalInputMessage('');

    try {
      let response;
      
      if (selectedChat && selectedChat.conversation_id) {
        // If continuing an existing conversation, use the conversation ID
        response = await ChatService.sendMessage(
          tempMessage.content, 
          false, 
          selectedChat.conversation_id
        );
      } else {
        // If starting a new conversation
        response = await ChatService.sendMessage(tempMessage.content, false);
        
        // Create a new selected chat if one doesn't exist
        if (!selectedChat) {
          const newChat: ChatHistory = {
            id: response.conversation_id.toString(),
            conversation_id: response.conversation_id,
            question: tempMessage.content,
            timestamp: 'Just now'
          };
          setSelectedChat(newChat);
          
          // Store the selected chat in localStorage for persistence
          localStorage.setItem('selected_chat', JSON.stringify(newChat));
        }
      }

      // Add the assistant's response
      const assistantMessage: ChatMessageDisplay = {
        id: (Date.now() + 1).toString(),
        role: 'assistant',
        content: response.message,
        timestamp: new Date().toISOString()
      };

      const updatedMessages = [...selectedChatMessages, assistantMessage];
      setSelectedChatMessages(updatedMessages);
      
      // Store messages in localStorage for the current conversation
      if (selectedChat?.conversation_id || response.conversation_id) {
        const conversationId = selectedChat?.conversation_id || response.conversation_id;
        localStorage.setItem(`chat_messages_${conversationId}`, JSON.stringify(updatedMessages));
      }
      
      // Update the chat history in context
      addConversation(tempMessage.content, response.conversation_id);
      
    } catch (error) {
      console.error('Error sending message:', error);
      
      // Add an error message
      const errorMessage: ChatMessageDisplay = {
        id: (Date.now() + 1).toString(),
        role: 'assistant',
        content: 'Sorry, I encountered an error. Please try again.',
        timestamp: new Date().toISOString()
      };
      
      setSelectedChatMessages(prev => [...prev, errorMessage]);
    } finally {
      setIsSendingMessage(false);
      
      // Scroll to the bottom after sending
      setTimeout(() => {
        if (chatMessagesRef.current) {
          chatMessagesRef.current.scrollTop = chatMessagesRef.current.scrollHeight;
        }
      }, 100);
    }
  };

  return (
    <div className="flex h-screen bg-gray-50 overflow-hidden">
      {/* Sidebar */}
      <aside
        className={`fixed md:static inset-y-0 left-0 w-64 bg-white shadow-sm border-r transform transition-transform duration-200 ${
          sidebarOpen ? 'translate-x-0' : '-translate-x-full'
        } md:translate-x-0 z-30 flex flex-col`}
      >
        {/* Logo & Menu Toggle */}
        <div className="p-4 border-b flex items-center justify-between">
          <div 
            className="flex items-center space-x-2 cursor-pointer"
            onClick={handleLogoClick}
          >
            <Home className="h-6 w-6 text-emerald-600" />
            <span className="text-xl font-bold tracking-tight">
              <span>M</span>
              <span className="text-emerald-600">ai</span>
              <span>SON</span>
            </span>
          </div>
        </div>

        {/* Switch Dashboard Button - Only visible to 'both' role users */}
        {userRole === 'both' && (
          <div className="px-4 py-3 border-b">
            <button
              onClick={handleSwitchDashboard}
              className="flex items-center justify-center w-full bg-emerald-600 hover:bg-emerald-700 text-white px-4 py-2 rounded-md transition-colors"
            >
              <SwitchCamera className="h-4 w-4 mr-2" />
              <span>Switch Dashboard</span>
            </button>
          </div>
        )}

        {/* Navigation Links */}
        <nav className="p-4 space-y-1">
          <NavItem
            icon={<List />}
            label="All Listings"
            active={activeSection === 'listings'}
            onClick={() => {
              setActiveSection('listings');
              navigate('/buyer-dashboard');
            }}
            path="/buyer-dashboard"
          />
<<<<<<< HEAD
          {/* <NavItem
            icon={<Handshake />}
            label="My Matches"
            active={activeSection === 'matches'}
            onClick={() => setActiveSection('matches')}
            path="/buyer-dashboard/matches"
          /> */}
=======
>>>>>>> 3c8f6320
          <NavItem
            icon={<Heart />}
            label="Saved Properties"
            active={activeSection === 'saved'}
            onClick={() => {
              setActiveSection('saved');
              navigate('/buyer-dashboard/saved');
            }}
            path="/buyer-dashboard/saved"
          />
          <NavItem
            icon={<MessageCircle />}
            label="Property Chats"
            active={activeSection === 'messages'}
            onClick={() => {
              setActiveSection('messages');
              navigate('/buyer-dashboard/property-chats');
            }}
            path="/buyer-dashboard/property-chats"
          />
          <NavItem
            icon={<Calendar />}
            label="Viewings"
            active={activeSection === 'viewings'}
            onClick={() => {
              setActiveSection('viewings');
              navigate('/buyer-dashboard/viewings');
            }}
            path="/buyer-dashboard/viewings"
          />
          <NavItem
            icon={<ClipboardList />}
            label="Offers"
            active={activeSection === 'applications'}
            onClick={() => setActiveSection('applications')}
            path="/buyer-dashboard/applications"
          />
          <NavItem
            icon={<FileText />}
            label="Documents"
            active={activeSection === 'documents'}
            onClick={() => setActiveSection('documents')}
            path="/buyer-dashboard/documents"
          />
        </nav>

        {/* Mia Chat History - Previous Chats section with enhanced UI */}
        <div className="px-4 py-3 border-t">
          <PreviousChats 
            onSelectChat={setSelectedChat} 
            selectedChatId={selectedChat?.id} 
          />
        </div>

        {/* Profile Section */}
        <div className="mt-auto border-t p-4">
          <div className="flex items-center space-x-3">
            <div className="w-10 h-10 rounded-full bg-emerald-100 flex items-center justify-center">
              <span className="text-emerald-600 font-medium">{userData.name[0].toUpperCase()}</span>
            </div>
            <div className="flex-1">
              <p className="text-sm text-gray-700">{userData.email}</p>
            </div>
            <div className="text-gray-400">
              <svg xmlns="http://www.w3.org/2000/svg" className="h-5 w-5" fill="none" viewBox="0 0 24 24" stroke="currentColor">
                <path strokeLinecap="round" strokeLinejoin="round" strokeWidth={2} d="M9 5l7 7-7 7" />
              </svg>
            </div>
          </div>
        </div>
      </aside>

      {/* Add overlay for closing sidebar on mobile */}
      {sidebarOpen && (
        <div
          className="fixed inset-0 bg-black bg-opacity-50 md:hidden z-20"
          onClick={() => setSidebarOpen(false)}
        />
      )}

      {/* Main Content Area */}
      <div className={`flex-1 flex flex-col overflow-hidden ${
        activeSection === 'messages' ? '' : 'pb-24'  // Only add padding when not in messages
      } relative`}>
        <main className={`flex-1 overflow-y-auto ${
          activeSection === 'messages' ? 'p-0' : 'p-8'
        }`}>
          <div className={`${
            activeSection === 'messages' ? 'w-full h-full' : 'max-w-7xl mx-auto'
          }`}>
            <Routes>
              <Route
                index
                element={<ListingsSection />}
              />
              <Route path="saved" element={<SavedPropertiesSection />} />
              <Route path="viewings" element={<ViewingsSection />} />
              <Route path="messages" element={<PropertyChats />} />
              <Route path="property-chats" element={<PropertyChats />} />
              <Route path="applications" element={<ApplicationsSection />} />
              <Route path="documents" element={<DocumentsSection />} />
            </Routes>
          </div>
        </main>
        <PersistentChat hide={isMessagesSection} isDashboard={true} />
      </div>

      {/* Mobile Menu Trigger Button */}
      <button
        className="fixed bottom-20 right-4 md:hidden z-20 p-3 bg-emerald-600 text-white rounded-full shadow-lg"
        onClick={() => setSidebarOpen(!sidebarOpen)}
      >
        <Menu className="h-6 w-6" />
      </button>

      {/* Selected Chat Modal */}
      {selectedChat && (
        <div className="fixed inset-0 bg-black bg-opacity-50 z-50 flex items-center justify-center">
          {/* Modal content */}
        </div>
      )}
    </div>
  );
};

// Add this interface before the NavItem component
interface NavItemProps {
  icon: React.ReactElement;
  label: string;
  active: boolean;
  onClick?: () => void;
  path: string;
}

// Update the NavItem component with TypeScript types
const NavItem = ({ icon, label, active, onClick, path }: NavItemProps) => {
  const navigate = useNavigate();

  const handleClick = () => {
    navigate(path);
    if (onClick) onClick();
  };

  return (
    <button
      onClick={handleClick}
      className={`w-full flex items-center space-x-3 px-3 py-2 rounded-lg transition-colors ${
        active
          ? 'bg-emerald-50 text-emerald-600'
          : 'text-gray-600 hover:bg-gray-50'
      }`}
    >
      {React.cloneElement(icon, {
        className: `h-5 w-5 ${active ? 'text-emerald-600' : 'text-gray-500'}`,
      })}
      <span className="text-sm font-medium">{label}</span>
    </button>
  );
};

export default BuyerDashboard;<|MERGE_RESOLUTION|>--- conflicted
+++ resolved
@@ -399,7 +399,6 @@
             }}
             path="/buyer-dashboard"
           />
-<<<<<<< HEAD
           {/* <NavItem
             icon={<Handshake />}
             label="My Matches"
@@ -407,8 +406,6 @@
             onClick={() => setActiveSection('matches')}
             path="/buyer-dashboard/matches"
           /> */}
-=======
->>>>>>> 3c8f6320
           <NavItem
             icon={<Heart />}
             label="Saved Properties"
